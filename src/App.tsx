--- conflicted
+++ resolved
@@ -287,13 +287,10 @@
     
     const filesInFolder = allFiles.filter(
       (file: FileData) =>
-<<<<<<< HEAD
-        file.path.startsWith(folderPath) && !file.isBinary && !file.isSkipped
-=======
         normalizePath(file.path).startsWith(normalizedFolderPath) && 
         !file.isBinary && 
         !file.isSkipped,
->>>>>>> d166c085
+
     );
 
     if (isSelected) {
@@ -314,16 +311,11 @@
       setSelectedFiles((prev: string[]) => {
         const newSelection = prev.filter(
           (path: string) =>
-<<<<<<< HEAD
-            !filesInFolder.some((file: FileData) => file.path === path)
-        )
-      );
-=======
+
             !filesInFolder.some((file: FileData) => arePathsEqual(normalizePath(file.path), path)),
         );
         return newSelection;
       });
->>>>>>> d166c085
     }
   };
 
